#!/usr/bin/python
# Copyright: (c) 2023, Horn Johannes (@hornjo)
# GNU General Public License v3.0+ (see COPYING or https://www.gnu.org/licenses/gpl-3.0.txt)
"""Ansible module code for service objects"""

from __future__ import absolute_import, division, print_function
import requests
import urllib3
from ansible.module_utils.basic import AnsibleModule
from ansible_collections.hornjo.sonicos.plugins.module_utils.sonicos_core_functions import (
    authentication,
    commit,
    execute_api,
)

__metaclass__ = type

DOCUMENTATION = r"""
---
module: sonicos_service_objects

short_description: Manages all available features for service objects on SonicWALL
version_added: "1.0.0"
description:
- This brings the capability to authenticate, absolutly manage service objects and commits the changes
- This module is only supported on sonicos 7 or newer
options:
    hostname:
        description: Defines the endpoint of the sonicos.
        required: true
        type: str
    username:
        description: The username for the login and authentication.
        required: true
        type: str
    password:
        description: The password for the authentication and login.
        required: true
        type: str
    ssl_verify:
        description: Defines whether you want to use thrusted ssl certification verfication or not. Default value is true.
        required: false
        type: bool
    object_name:
        description: Name of the service object.
        required: true
        type: str
    protocol:
        description: Protocol which should be used in the service object.
        required: true
        type: str
    begin:
        description: Defining the begin of a port range, only requiered with tcp and udp.
        required: false
        type: int
    end:
        description: Defining the end of a port range, only requiered with tcp and udp.
        required: false
        type: int
    sub_type:
        description: Defining the sub type for certain protocols. They Either are none by default or exactly accroding to the predefined ones by sonicwall.
        required: false
        default: "none"
        type: str
    custom_protocol:
        description: Defining the number of the custom protocol. Can be only between 1-255.
        required: false
        type: int
    state:
        description: Defines whether the service object should be present or absent. Default is present.
        type: str
        choices: "present", "absent"
        default: "present"


author:
    - Johannes Horn (@hornjo)
"""

EXAMPLES = r"""
- name: Creating IGMP service object.
  hornjo.sonicos.sonicos_service_objects:
    hostname: 192.168.178.254
    username: admin
    password: password
    object_name: Test2
    protocol: igmp
    sub_type: v2-member-report
    state: present

- name: Deleting UDP service object.
  hornjo.sonicos.sonicos_service_objects:
    hostname: 192.168.178.254
    username: admin
    password: password
    ssl_verify: false
    object_name: TestObject1
    protocol: udp
    begin: 8080
    end: 8081
    state: absent

- name: Creating custom service object.
  hornjo.sonicos.sonicos_service_objects:
    hostname: 192.168.178.254
    username: admin
    password: password
    ssl_verify: false
    object_name: CustomTest
    protocol: custom
    custom_protocol: 255
    state: present



"""

RETURN = r"""
result:
    description: information about performed operation
    returned: always
    type: str
    sample: {
        "changed": false,
        "failed": false,
        "output": {
            "service_objects": [
                {
                    "name": "Test3",
                    "ospf": "link-state-update"
                }
            ]
        }
    }
"""


<<<<<<< HEAD
=======
# Importing needed libraries
import requests
import urllib3
from ..module_utils.sonicos_core_functions import authentication, commit, execute_api
from ansible.module_utils.basic import AnsibleModule


>>>>>>> 810f4951
# Defining module arguments
module_args = dict(
    hostname=dict(type="str", required=True),
    username=dict(type="str", required=True),
    password=dict(type="str", required=True, no_log=True),
    ssl_verify=dict(type="bool", default=True),
    object_name=dict(type="str", required=True),
    protocol=dict(
        type="str",
<<<<<<< HEAD
        choices=[
            "custom",
            "icmp",
            "igmp",
            "tcp",
            "udp",
            "gre",
            "esp",
            "6over4",
            "ah",
            "icmpv6",
            "eigrp",
            "ospf",
            "pim",
            "l2tp",
        ],
=======
        choices=["custom", "icmp", "igmp", "tcp", "udp", "gre", "esp", "6over4", "ah", "icmpv6", "eigrp", "ospf", "pim", "l2tp"],
>>>>>>> 810f4951
        required=True,
    ),
    begin=dict(type="int", required=False),
    end=dict(type="int", required=False),
    sub_type=dict(type="str", default="none", required=False),
    custom_protocol=dict(type="int", required=False),
    state=dict(type="str", choices=["present", "absent"], default="present"),
)

# Defining registerable values
result = dict(
    changed=False,
    output=None,
)

# Defining ansible settings
module = AnsibleModule(
    argument_spec=module_args,
    supports_check_mode=True,
    required_if=[
        ["protocol", "custom", ["custom_protocol"]],
        ["protocol", "icmp", ["sub_type"]],
        ["protocol", "igmp", ["sub_type"]],
        ["protocol", "tcp", ["begin"] + ["end"]],
        ["protocol", "udp", ["begin"] + ["end"]],
        ["protocol", "icmpv6", ["sub_type"]],
        ["protocol", "ospf", ["sub_type"]],
        ["protocol", "pim", ["sub_type"]],
    ],
)

# Defining global variables
url_base = "https://" + module.params["hostname"] + "/api/sonicos/"
auth_params = (module.params["username"], module.params["password"])


# Defining actual module functions
def get_json_params():
    """Function builds json parameters"""
    json_params = {"service_objects": []}
    json_helper = {
        "name": module.params["object_name"],
        module.params["protocol"]: True,
    }

    if module.params["protocol"] == "tcp" or module.params["protocol"] == "udp":
        json_helper = {
            "name": module.params["object_name"],
            module.params["protocol"]: {
                "begin": module.params["begin"],
                "end": module.params["end"],
            },
        }

    if (
        module.params["protocol"] == "icmp"
        or module.params["protocol"] == "igmp"
        or module.params["protocol"] == "icmpv6"
        or module.params["protocol"] == "ospf"
        or module.params["protocol"] == "pim"
    ):
<<<<<<< HEAD
        json_helper = {
            "name": module.params["object_name"],
            module.params["protocol"]: module.params["sub_type"].lower(),
        }

    if module.params["custom_protocol"] is not None:
        json_helper = {
            "name": module.params["object_name"],
            module.params["protocol"]: module.params["custom_protocol"],
        }
=======
        json_helper = {"name": module.params["object_name"], module.params["protocol"]: module.params["sub_type"].lower()}

    if module.params["custom_protocol"] is not None:
        json_helper = {"name": module.params["object_name"], module.params["protocol"]: module.params["custom_protocol"]}
>>>>>>> 810f4951

    json_params["service_objects"].append(json_helper)

    return json_params


def service_objects():
    """Creates idempotency of the module and defines action for the api"""
    api_action = None
    url = url_base + "service-objects"
    json_params = get_json_params()

    if module.params["state"] == "present":
        api_action = "post"

    req = requests.get(
        url, auth=auth_params, verify=module.params["ssl_verify"], timeout=10
    )

    if "service_objects" in req.json():
        for item in req.json()["service_objects"]:
            if item["name"] != module.params["object_name"]:
                continue

            if module.params["state"] == "present":
                api_action = "patch"

            del item["uuid"]

            if item == json_params["service_objects"][0]:
                if module.params["state"] == "absent":
                    api_action = "delete"
                    break
                api_action = None

    if api_action is not None:
        execute_api(url, json_params, api_action, auth_params, module, result)


# Defining the actual module actions
def main():
<<<<<<< HEAD
    """Main fuction which calls the functions"""
=======
>>>>>>> 810f4951
    if module.params["ssl_verify"] is False:
        urllib3.disable_warnings(urllib3.exceptions.InsecureRequestWarning)

    authentication(url_base, auth_params, module, result)

    service_objects()

    commit(url_base, auth_params, module, result)

    module.exit_json(**result)


# Executing the module
if __name__ == "__main__":
    main()<|MERGE_RESOLUTION|>--- conflicted
+++ resolved
@@ -135,16 +135,6 @@
 """
 
 
-<<<<<<< HEAD
-=======
-# Importing needed libraries
-import requests
-import urllib3
-from ..module_utils.sonicos_core_functions import authentication, commit, execute_api
-from ansible.module_utils.basic import AnsibleModule
-
-
->>>>>>> 810f4951
 # Defining module arguments
 module_args = dict(
     hostname=dict(type="str", required=True),
@@ -154,7 +144,6 @@
     object_name=dict(type="str", required=True),
     protocol=dict(
         type="str",
-<<<<<<< HEAD
         choices=[
             "custom",
             "icmp",
@@ -171,9 +160,6 @@
             "pim",
             "l2tp",
         ],
-=======
-        choices=["custom", "icmp", "igmp", "tcp", "udp", "gre", "esp", "6over4", "ah", "icmpv6", "eigrp", "ospf", "pim", "l2tp"],
->>>>>>> 810f4951
         required=True,
     ),
     begin=dict(type="int", required=False),
@@ -235,7 +221,6 @@
         or module.params["protocol"] == "ospf"
         or module.params["protocol"] == "pim"
     ):
-<<<<<<< HEAD
         json_helper = {
             "name": module.params["object_name"],
             module.params["protocol"]: module.params["sub_type"].lower(),
@@ -246,12 +231,6 @@
             "name": module.params["object_name"],
             module.params["protocol"]: module.params["custom_protocol"],
         }
-=======
-        json_helper = {"name": module.params["object_name"], module.params["protocol"]: module.params["sub_type"].lower()}
-
-    if module.params["custom_protocol"] is not None:
-        json_helper = {"name": module.params["object_name"], module.params["protocol"]: module.params["custom_protocol"]}
->>>>>>> 810f4951
 
     json_params["service_objects"].append(json_helper)
 
@@ -293,10 +272,8 @@
 
 # Defining the actual module actions
 def main():
-<<<<<<< HEAD
     """Main fuction which calls the functions"""
-=======
->>>>>>> 810f4951
+
     if module.params["ssl_verify"] is False:
         urllib3.disable_warnings(urllib3.exceptions.InsecureRequestWarning)
 
