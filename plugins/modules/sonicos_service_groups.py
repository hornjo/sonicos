--- conflicted
+++ resolved
@@ -130,16 +130,6 @@
 """
 
 
-<<<<<<< HEAD
-=======
-# Importing needed libraries
-import requests
-import urllib3
-from ansible.module_utils.basic import AnsibleModule
-from ..module_utils.sonicos_core_functions import authentication, commit, execute_api, compare_json
-
-
->>>>>>> 810f4951
 # Defining module arguments
 module_args = dict(
     hostname=dict(type="str", required=True),
@@ -222,10 +212,7 @@
 
             del item["uuid"]
 
-<<<<<<< HEAD
             if compare_json(item, json_params["service_groups"][0]) is True:
-=======
->>>>>>> 810f4951
                 if module.params["state"] == "absent":
                     api_action = "delete"
                     break
@@ -240,10 +227,8 @@
 
 # Defining the actual module actions
 def main():
-<<<<<<< HEAD
     """Main fuction which calls the functions"""
-=======
->>>>>>> 810f4951
+
     if module.params["ssl_verify"] is False:
         urllib3.disable_warnings(urllib3.exceptions.InsecureRequestWarning)
 
@@ -252,10 +237,6 @@
     service_groups()
 
     commit(url_base, auth_params, module, result)
-<<<<<<< HEAD
-=======
-
->>>>>>> 810f4951
 
     module.exit_json(**result)
 
