#!/usr/bin/python
# Copyright: (c) 2023, Horn Johannes (@hornjo)
# GNU General Public License v3.0+ (see COPYING or https://www.gnu.org/licenses/gpl-3.0.txt)
"""Ansible module code for address objects"""

from __future__ import absolute_import, division, print_function
import requests
import urllib3
from ansible.module_utils.basic import AnsibleModule
from ansible_collections.hornjo.sonicos.plugins.module_utils.sonicos_core_functions import (
    authentication,
    commit,
    execute_api,
)

__metaclass__ = type

DOCUMENTATION = r"""
---
module: sonicos_address_objects

short_description: Manages all available features for address objects on SonicWALL
version_added: "1.0.0"
description:
- This brings the capability to authenticate, manage all kinds of address objects and commits the changes
- This module is only supported on sonicos 7 or newer
options:
    hostname:
        description: Defines the endpoint of the sonicos.
        required: true
        type: str
    username:
        description: The username for the login and authentication.
        required: true
        type: str
    password:
        description: The password for the authentication and login.
        required: true
        type: str
    ssl_verify:
        description: Defines whether you want to use thrusted ssl certification verfication or not. Default value is true.
        required: false
        type: bool
    object_name:
        description: Name of the address object.
        required: true
        type: str
    object_type:
        description: Kind of the address object, like host, range, network, mac or fqdn.
        required: true
        type: str
    zone:
        description: Zone of the address object.
        required: true
        type: str
    ip:
        description: Ip of the address object when host is used.
        required: false
        type: str
    ip_range:
        description: Ip range of the address object when range is used.
        required: false
        type: dict
        begin:
            description: Begin of the ip range.
            required: false
            type: str
        end:
            description: End of the ip range.
            required: false
            type: str
    network:
        description: Ip range of the address object when network is used.
        required: false
        type: dict
        subnet:
            description: Net address of the network.
            required: false
            type: str
        mask:
            description: Subnet mask of the network.
            required: false
            type: str
    fqdn:
        description: Fqdn of the address object when fqdn is used.
        required: false
        type: str
    mac:
        description: Mac address of the address object when mac is used. Supported types are with/without colons and lowercase/uppercase.
        required: false
        type: str
    multi_homed:
        description: Defines whether a mac addres can be multi homed or not. Default is true.
        required: false
        type: bool
    state:
        description: Defines whether a object should be present or absent. Default is present.
        type: str
        choices: "present", "absent"
        default: "present"


author:
    - Johannes Horn (@hornjo)
    - Marco Fuchs (@FuxMak)
"""

EXAMPLES = r"""
- name: Create ipv4 host object
  hornjo.sonicos.sonicos_address_object:
    hostname: 192.168.178.254
    username: admin
    password: password
    ssl_verify: false
    object_name: my_object
    object_type: host
    zone: LAN
    ip: 10.5.5.9
    state: present

- name: Delete ipv6 host object
  hornjo.sonicos.sonicos_address_object:
    hostname: 192.168.178.254
    username: admin
    password: password
    object_name: my_object
    object_type: host
    ip_version: ipv6
    zone: VPN
    ip: 2a00:10:7557:4202:1c2c:b459:96df:e1b9
    state: absent

- name: Create range object
  hornjo.sonicos.sonicos_address_object:
    hostname: 192.168.178.254
    username: admin
    password: password
    object_name: my_object
    object_type: range
    zone: WLAN
    ip_range:
      begin: 10.5.5.5
      end: 10.5.5.7
    state: present

- name: Create network object
  hornjo.sonicos.sonicos_address_object:
    hostname: 192.168.178.254
    username: admin
    password: password
    object_name: my_object
    object_type: network
    zone: VPN
    network:
      subnet: 10.5.5.0
      mask: 255.255.255.0
    state: present

- name: Create mac object
  hornjo.sonicos.sonicos_address_object:
    hostname: 192.168.178.254
    username: admin
    password: password
    object_name: my_object
    object_type: mac
    zone: WAN
    mac: 00:e0:4c:67:11:9c
    state: present

- name: Create fqdn object
  hornjo.sonicos.sonicos_address_object:
    hostname: 192.168.178.254
    username: admin
    password: password
    object_name: my_object
    object_type: fqdn
    zone: WAN
    fqdn: github.com/hornjo
    state: absent

"""

RETURN = r"""
result:
    description: information about performed operation
    returned: always
    type: str
    sample: {
        "changed": false,
        "failed": false,
        "output": {
            "fqdn": {
                "domain": "github.com/hornjo",
                "name": "my_objcet",
                "zone": "WAN"
            }
    }
"""


<<<<<<< HEAD
=======
# Importing needed libraries
import requests
import urllib3
from ..module_utils.sonicos_core_functions import authentication, commit, execute_api
from ansible.module_utils.basic import AnsibleModule


>>>>>>> 810f4951
# Defining module arguments
module_args = dict(
    hostname=dict(type="str", required=True),
    username=dict(type="str", required=True),
    password=dict(type="str", required=True, no_log=True),
    ssl_verify=dict(type="bool", default=True),
    object_name=dict(type="str", required=True),
    object_type=dict(
        type="str", choices=["host", "range", "network", "mac", "fqdn"], required=True
    ),
    zone=dict(type="str", required=True),
    ip_version=dict(type="str", choices=["ipv4", "ipv6"], default="ipv4"),
    ip=dict(type="str"),
    ip_range=dict(
        type="dict",
        begin=dict(type="str"),
        end=dict(type="str"),
    ),
    network=dict(
        type="dict",
        subnet=dict(type="str"),
        mask=dict(type="str"),
    ),
    fqdn=dict(type="str"),
    mac=dict(type="str"),
    multi_homed=dict(type="bool", default=True),
    state=dict(type="str", choices=["present", "absent"], default="present"),
)

# Defining registerable values
result = dict(
    changed=False,
    output=None,
)

# Defining ansible settings
module = AnsibleModule(
    argument_spec=module_args,
    supports_check_mode=True,
    required_if=[
        ["object_type", "host", ["ip"]],
        ["object_type", "range", ["ip_range"]],
        ["object_type", "network", ["network"]],
        ["object_type", "mac", ["mac"]],
        ["object_type", "fqdn", ["fqdn"]],
    ],
)

# Defining global variables
url_base = "https://" + module.params["hostname"] + "/api/sonicos/"
url_address_objects = url_base + "address-objects/"
auth_params = (module.params["username"], module.params["password"])


# Defining actual module functions
<<<<<<< HEAD
def get_json_params(ip_type):
    """Function builds json parameters"""
=======
def get_json_params(type):
>>>>>>> 810f4951
    json_params = {
        "address_objects": [
            {
                ip_type: {
                    "name": module.params["object_name"],
                    "zone": module.params["zone"],
                }
            }
        ]
    }
    dict_object_type = json_params["address_objects"][0][ip_type]

    match module.params["object_type"]:
        case "host":
            dict_object_type["host"] = {"ip": module.params["ip"]}
        case "range":
            dict_object_type["range"] = {
                "begin": module.params["ip_range"]["begin"],
                "end": module.params["ip_range"]["end"],
            }
        case "network":
            dict_object_type["network"] = {
                "subnet": module.params["network"]["subnet"],
                "mask": module.params["network"]["mask"],
            }
        case "mac":
            dict_object_type["address"] = module.params["mac"].replace(":", "").upper()
            dict_object_type["multi_homed"] = module.params["multi_homed"]
        case "fqdn":
            dict_object_type["domain"] = module.params["fqdn"]

    return json_params


def address_object():
    """Creates idempotency of the module and defines action for the api"""
    ip_type = module.params["ip_version"]

    if module.params["object_type"] == "mac" or module.params["object_type"] == "fqdn":
        ip_type = module.params["object_type"]

    url = url_address_objects + ip_type
    api_action = None

    json_params = get_json_params(ip_type)
    req = requests.get(
        url, auth=auth_params, verify=module.params["ssl_verify"], timeout=10
    )

    if module.params["state"] == "present":
        api_action = "post"

    if "address_objects" in req.json():
        for item in req.json()["address_objects"]:
            if item[ip_type]["name"] != module.params["object_name"]:
                continue

            if module.params["state"] == "present":
                api_action = "patch"

            del item[ip_type]["uuid"]

            if item == json_params["address_objects"][0]:
                if module.params["state"] == "absent":
                    api_action = "delete"
                    break
                api_action = None

    if api_action == "put" or api_action == "delete":
<<<<<<< HEAD
        url = (
            url_base
            + "address-objects/"
            + ip_type
            + "/name/"
            + module.params["object_name"]
        )
=======
        url = url_base + "address-objects/" + type + "/name/" + module.params["object_name"]
>>>>>>> 810f4951

    if api_action is not None:
        execute_api(url, json_params, api_action, auth_params, module, result)


# Defining the actual module actions
def main():
<<<<<<< HEAD
    """Main fuction which calls the functions"""
=======
>>>>>>> 810f4951
    if module.params["ssl_verify"] is False:
        urllib3.disable_warnings(urllib3.exceptions.InsecureRequestWarning)

    authentication(url_base, auth_params, module, result)

    address_object()

    commit(url_base, auth_params, module, result)

    module.exit_json(**result)


# Executing the module
if __name__ == "__main__":
    main()<|MERGE_RESOLUTION|>--- conflicted
+++ resolved
@@ -198,16 +198,6 @@
 """
 
 
-<<<<<<< HEAD
-=======
-# Importing needed libraries
-import requests
-import urllib3
-from ..module_utils.sonicos_core_functions import authentication, commit, execute_api
-from ansible.module_utils.basic import AnsibleModule
-
-
->>>>>>> 810f4951
 # Defining module arguments
 module_args = dict(
     hostname=dict(type="str", required=True),
@@ -263,12 +253,7 @@
 
 
 # Defining actual module functions
-<<<<<<< HEAD
 def get_json_params(ip_type):
-    """Function builds json parameters"""
-=======
-def get_json_params(type):
->>>>>>> 810f4951
     json_params = {
         "address_objects": [
             {
@@ -338,7 +323,6 @@
                 api_action = None
 
     if api_action == "put" or api_action == "delete":
-<<<<<<< HEAD
         url = (
             url_base
             + "address-objects/"
@@ -346,9 +330,6 @@
             + "/name/"
             + module.params["object_name"]
         )
-=======
-        url = url_base + "address-objects/" + type + "/name/" + module.params["object_name"]
->>>>>>> 810f4951
 
     if api_action is not None:
         execute_api(url, json_params, api_action, auth_params, module, result)
@@ -356,10 +337,8 @@
 
 # Defining the actual module actions
 def main():
-<<<<<<< HEAD
     """Main fuction which calls the functions"""
-=======
->>>>>>> 810f4951
+
     if module.params["ssl_verify"] is False:
         urllib3.disable_warnings(urllib3.exceptions.InsecureRequestWarning)
 
