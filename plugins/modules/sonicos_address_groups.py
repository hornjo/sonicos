--- conflicted
+++ resolved
@@ -148,17 +148,6 @@
 """
 
 
-<<<<<<< HEAD
-=======
-# Importing needed libraries
-import requests
-import urllib3
-from flatten_json import flatten
-from ansible.module_utils.basic import AnsibleModule
-from ..module_utils.sonicos_core_functions import authentication, commit, execute_api, compare_json
-
-
->>>>>>> 810f4951
 # Defining module arguments
 module_args = dict(
     hostname=dict(type="str", required=True),
@@ -240,11 +229,7 @@
             json_member_type = json_member_group["address_group"]
 
         try:
-<<<<<<< HEAD
             json_member_type[ip_type].append({"name": item["member_name"]})
-=======
-            json_member_type[type].append({"name": item["member_name"]})
->>>>>>> 810f4951
         except KeyError:
             json_member_type.update(
                 {
@@ -334,16 +319,12 @@
         )
 
     if api_action == "delete":
-<<<<<<< HEAD
         url = (
             url_address_groups
             + exist_group_type
             + "/name/"
             + module.params["group_name"]
         )
-=======
-        url = url_address_groups + exist_group_type + "/name/" + module.params["group_name"]
->>>>>>> 810f4951
 
     if api_action is not None:
         execute_api(url, json_params, api_action, auth_params, module, result)
@@ -351,10 +332,8 @@
 
 # Defining the actual module actions
 def main():
-<<<<<<< HEAD
     """Main fuction which calls the functions"""
-=======
->>>>>>> 810f4951
+
     if module.params["ssl_verify"] is False:
         urllib3.disable_warnings(urllib3.exceptions.InsecureRequestWarning)
 
